package main

import (
	"fmt"
	"net"

	"github.com/AdguardTeam/AdGuardHome/dnsfilter"
	"github.com/AdguardTeam/AdGuardHome/dnsforward"
	"github.com/AdguardTeam/dnsproxy/upstream"
	"github.com/hmage/golibs/log"
	"github.com/joomcode/errorx"
)

var dnsServer = dnsforward.Server{}

func isRunning() bool {
	return dnsServer.IsRunning()
}

func generateServerConfig() dnsforward.ServerConfig {
	filters := []dnsfilter.Filter{}
	userFilter := userFilter()
	filters = append(filters, dnsfilter.Filter{
		ID:    userFilter.ID,
		Rules: userFilter.Rules,
	})
	for _, filter := range config.Filters {
		filters = append(filters, dnsfilter.Filter{
			ID:    filter.ID,
			Rules: filter.Rules,
		})
	}

	newconfig := dnsforward.ServerConfig{
<<<<<<< HEAD
		UDPListenAddr:   &net.UDPAddr{IP: net.ParseIP(config.DNS.BindHost), Port: config.DNS.Port},
=======
		UDPListenAddr:   &net.UDPAddr{Port: config.DNS.Port},
		TCPListenAddr:   &net.TCPAddr{Port: config.DNS.Port},
>>>>>>> 79eff5f2
		FilteringConfig: config.DNS.FilteringConfig,
		Filters:         filters,
	}

	for _, u := range config.DNS.UpstreamDNS {
		upstream, err := upstream.AddressToUpstream(u, config.DNS.BootstrapDNS, dnsforward.DefaultTimeout)
		if err != nil {
			log.Printf("Couldn't get upstream: %s", err)
			// continue, just ignore the upstream
			continue
		}
		newconfig.Upstreams = append(newconfig.Upstreams, upstream)
	}
	return newconfig
}

func startDNSServer() error {
	if isRunning() {
		return fmt.Errorf("Unable to start forwarding DNS server: Already running")
	}

	newconfig := generateServerConfig()
	err := dnsServer.Start(&newconfig)
	if err != nil {
		return errorx.Decorate(err, "Couldn't start forwarding DNS server")
	}

	return nil
}

func reconfigureDNSServer() error {
	if !isRunning() {
		return fmt.Errorf("Refusing to reconfigure forwarding DNS server: not running")
	}

	config := generateServerConfig()
	err := dnsServer.Reconfigure(&config)
	if err != nil {
		return errorx.Decorate(err, "Couldn't start forwarding DNS server")
	}

	return nil
}

func stopDNSServer() error {
	if !isRunning() {
		return fmt.Errorf("Refusing to stop forwarding DNS server: not running")
	}

	err := dnsServer.Stop()
	if err != nil {
		return errorx.Decorate(err, "Couldn't stop forwarding DNS server")
	}

	return nil
}<|MERGE_RESOLUTION|>--- conflicted
+++ resolved
@@ -32,12 +32,8 @@
 	}
 
 	newconfig := dnsforward.ServerConfig{
-<<<<<<< HEAD
 		UDPListenAddr:   &net.UDPAddr{IP: net.ParseIP(config.DNS.BindHost), Port: config.DNS.Port},
-=======
-		UDPListenAddr:   &net.UDPAddr{Port: config.DNS.Port},
-		TCPListenAddr:   &net.TCPAddr{Port: config.DNS.Port},
->>>>>>> 79eff5f2
+		TCPListenAddr:   &net.TCPAddr{IP: net.ParseIP(config.DNS.BindHost), Port: config.DNS.Port},
 		FilteringConfig: config.DNS.FilteringConfig,
 		Filters:         filters,
 	}
