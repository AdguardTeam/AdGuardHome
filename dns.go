--- conflicted
+++ resolved
@@ -44,12 +44,8 @@
 	log.Println("DNS Binding if:ip ", config.DNS.BindInterface + ":" + externalIpAddr)
 
 	newconfig := dnsforward.ServerConfig{
-<<<<<<< HEAD
 		UDPListenAddr:   &net.UDPAddr{IP: net.ParseIP(externalIpAddr), Port: config.DNS.Port},
-=======
-		UDPListenAddr:   &net.UDPAddr{Port: config.DNS.Port},
 		TCPListenAddr:   &net.TCPAddr{Port: config.DNS.Port},
->>>>>>> 8294bb1c
 		FilteringConfig: config.DNS.FilteringConfig,
 		Filters:         filters,
 	}
