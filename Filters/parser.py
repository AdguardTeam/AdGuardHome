--- conflicted
+++ resolved
@@ -71,9 +71,5 @@
             if line.startswith('url'):
                 save_url_rule(line, f)
             if line.startswith('file'):
-<<<<<<< HEAD
-                save_file_rule(line, f)              
-=======
                 save_file_rule(line, f)
->>>>>>> 74c680b3
 sys.exit(0)