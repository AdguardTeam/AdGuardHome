# Keep the Makefile POSIX-compliant.  We currently allow hyphens in
# target names, but that may change in the future.
#
# See https://pubs.opengroup.org/onlinepubs/9799919799/utilities/make.html.
.POSIX:

# This comment is used to simplify checking local copies of the
# Makefile.  Bump this number every time a significant change is made to
# this Makefile.
#
# AdGuard-Project-Version: 9

# Don't name these macros "GO" etc., because GNU Make apparently makes
# them exported environment variables with the literal value of
# "${GO:-go}" and so on, which is not what we need.  Use a dot in the
# name to make sure that users don't have an environment variable with
# the same name.
#
# See https://unix.stackexchange.com/q/646255/105635.
GO.MACRO = $${GO:-go}
VERBOSE.MACRO = $${VERBOSE:-0}

CHANNEL = development
<<<<<<< HEAD
CLIENT_DIR = client_v2
=======
# TODO: Update CLIENT_DIR to client_v2 for new frontend migration
CLIENT_DIR = client
>>>>>>> 0e3692f9
DEPLOY_SCRIPT_PATH = not/a/real/path
DIST_DIR = dist
GOAMD64 = v1
GOPROXY = https://proxy.golang.org|direct
GOTELEMETRY = off
GOTOOLCHAIN = go1.24.6
GPG_KEY = devteam@adguard.com
GPG_KEY_PASSPHRASE = not-a-real-password
NPM = npm
NPM_FLAGS = --prefix $(CLIENT_DIR)
NPM_INSTALL_FLAGS = $(NPM_FLAGS) --quiet --no-progress
RACE = 0
REVISION = $${REVISION:-$$(git rev-parse --short HEAD)}
SIGN = 1
SIGNER_API_KEY = not-a-real-key
VERSION = v0.0.0

NEXTAPI = 0

# Macros for the build-release target.  If FRONTEND_PREBUILT is 0, the
# default, the macro $(BUILD_RELEASE_DEPS_$(FRONTEND_PREBUILT)) expands
# into BUILD_RELEASE_DEPS_0, and so both frontend and backend
# dependencies are fetched and the frontend is built.  Otherwise, if
# FRONTEND_PREBUILT is 1, only backend dependencies are fetched and the
# frontend isn't rebuilt.
#
# TODO(a.garipov): We could probably do that from .../build-release.sh,
# but that would mean either calling make from inside make or
# duplicating commands in two places, both of which don't seem to me
# like nice solutions.
FRONTEND_PREBUILT = 0
BUILD_RELEASE_DEPS_0 = deps js-build
BUILD_RELEASE_DEPS_1 = go-deps

ENV = env\
	CHANNEL='$(CHANNEL)'\
	DEPLOY_SCRIPT_PATH='$(DEPLOY_SCRIPT_PATH)' \
	DIST_DIR='$(DIST_DIR)'\
	GO="$(GO.MACRO)"\
	GOAMD64='$(GOAMD64)'\
	GOPROXY='$(GOPROXY)'\
	GOTELEMETRY='$(GOTELEMETRY)'\
	GOTOOLCHAIN='$(GOTOOLCHAIN)'\
	GPG_KEY='$(GPG_KEY)'\
	GPG_KEY_PASSPHRASE='$(GPG_KEY_PASSPHRASE)'\
	NEXTAPI='$(NEXTAPI)'\
	PATH="$${PWD}/bin:$$( "$(GO.MACRO)" env GOPATH )/bin:$${PATH}"\
	RACE='$(RACE)'\
	REVISION='$(REVISION)'\
	SIGN='$(SIGN)'\
	SIGNER_API_KEY='$(SIGNER_API_KEY)' \
	VERBOSE="$(VERBOSE.MACRO)"\
	VERSION="$(VERSION)"\

# Keep the line above blank.

ENV_MISC = env\
	PATH="$${PWD}/bin:$$("$(GO.MACRO)" env GOPATH)/bin:$${PATH}"\
	VERBOSE="$(VERBOSE.MACRO)"\

# Keep the line above blank.

# Keep this target first, so that a naked make invocation triggers a
# full build.
build: deps quick-build

init: ; git config core.hooksPath ./scripts/hooks

quick-build: js-build go-build

deps: js-deps go-deps
lint: js-lint go-lint
test: js-test go-test

# Here and below, keep $(SHELL) in quotes, because on Windows this will
# expand to something like "C:/Program Files/Git/usr/bin/sh.exe".
build-docker: ; $(ENV) "$(SHELL)" ./scripts/make/build-docker.sh

build-release: $(BUILD_RELEASE_DEPS_$(FRONTEND_PREBUILT))
	$(ENV) "$(SHELL)" ./scripts/make/build-release.sh

js-build:     ; $(NPM) $(NPM_FLAGS) run build-prod
js-deps:      ; $(NPM) $(NPM_INSTALL_FLAGS) ci
js-typecheck: ; $(NPM) $(NPM_FLAGS) run typecheck
js-lint:      ; $(NPM) $(NPM_FLAGS) run lint
js-test:      ; $(NPM) $(NPM_FLAGS) run test
js-test-e2e:  ; $(NPM) $(NPM_FLAGS) run test:e2e

go-bench:     ; $(ENV) "$(SHELL)"    ./scripts/make/go-bench.sh
go-build:     ; $(ENV) "$(SHELL)"    ./scripts/make/go-build.sh
go-deps:      ; $(ENV) "$(SHELL)"    ./scripts/make/go-deps.sh
go-env:       ; $(ENV) "$(GO.MACRO)" env
go-fuzz:      ; $(ENV) "$(SHELL)"    ./scripts/make/go-fuzz.sh
go-lint:      ; $(ENV) "$(SHELL)"    ./scripts/make/go-lint.sh
# TODO(a.garipov): Think about making RACE='1' the default for all
# targets.
go-test:      ; $(ENV) RACE='1' "$(SHELL)" ./scripts/make/go-test.sh
go-tools:     ; $(ENV)          "$(SHELL)" ./scripts/make/go-tools.sh
go-upd-tools: ; $(ENV)          "$(SHELL)" ./scripts/make/go-upd-tools.sh

go-check: go-tools go-lint go-test

# A quick check to make sure that all operating systems relevant to the
# development of the project can be typechecked and built successfully.
go-os-check:
	$(ENV) GOOS='darwin'  "$(GO.MACRO)" vet ./internal/...
	$(ENV) GOOS='freebsd' "$(GO.MACRO)" vet ./internal/...
	$(ENV) GOOS='openbsd' "$(GO.MACRO)" vet ./internal/...
	$(ENV) GOOS='linux'   "$(GO.MACRO)" vet ./internal/...
	$(ENV) GOOS='windows' "$(GO.MACRO)" vet ./internal/...

txt-lint: ; $(ENV) "$(SHELL)" ./scripts/make/txt-lint.sh

md-lint:  ; $(ENV_MISC) "$(SHELL)" ./scripts/make/md-lint.sh
sh-lint:  ; $(ENV_MISC) "$(SHELL)" ./scripts/make/sh-lint.sh

# TODO(a.garipov):  Re-add openapi-lint.<|MERGE_RESOLUTION|>--- conflicted
+++ resolved
@@ -21,12 +21,8 @@
 VERBOSE.MACRO = $${VERBOSE:-0}
 
 CHANNEL = development
-<<<<<<< HEAD
-CLIENT_DIR = client_v2
-=======
-# TODO: Update CLIENT_DIR to client_v2 for new frontend migration
+# TODO(ik): Update CLIENT_DIR to client_v2 for new frontend migration
 CLIENT_DIR = client
->>>>>>> 0e3692f9
 DEPLOY_SCRIPT_PATH = not/a/real/path
 DIST_DIR = dist
 GOAMD64 = v1
