package home

import (
	"encoding/json"
	"net/http"

	"github.com/AdguardTeam/AdGuardHome/dnsfilter"
	"github.com/AdguardTeam/golibs/log"
	"github.com/AdguardTeam/urlfilter"
)

var serviceRules map[string][]*urlfilter.NetworkRule // service name -> filtering rules

type svc struct {
	name  string
	rules []string
}

// Keep in sync with:
// client/src/helpers/constants.js
// client/src/components/ui/Icons.js
var serviceRulesArray = []svc{
	{"whatsapp", []string{"||whatsapp.net^", "||whatsapp.com^"}},
	{"facebook", []string{"||facebook.com^", "||facebook.net^", "||fbcdn.net^"}},
	{"twitter", []string{"||twitter.com^", "||t.co^", "||twimg.com^"}},
	{"youtube", []string{"||youtube.com^", "||ytimg.com^", "||youtu.be^", "||youtubei.googleapis.com^"}},
	{"messenger", []string{"||fb.com^", "||facebook.com^"}},
	{"twitch", []string{"||twitch.tv^", "||ttvnw.net^"}},
	{"netflix", []string{"||nflxext.com^", "||netflix.com^"}},
	{"instagram", []string{"||instagram.com^"}},
	{"snapchat", []string{"||snapchat.com^"}},
	{"discord", []string{"||discord.gg^", "||discordapp.net^", "||discordapp.com^"}},
	{"ok", []string{"||ok.ru^"}},
	{"skype", []string{"||skype.com^"}},
	{"vk", []string{"||vk.com^"}},
	{"origin", []string{"||origin.com^", "||signin.ea.com^", "||accounts.ea.com^"}},
	{"steam", []string{"||steam.com^"}},
	{"epic_games", []string{"||epicgames.com^"}},
	{"reddit", []string{"||reddit.com^", "||redditstatic.com^", "||redditmedia.com^", "||redd.it^"}},
	{"mail_ru", []string{"||mail.ru^"}},
<<<<<<< HEAD
	{"cloudflare", []string{
		"||cloudflare.com^",
		"||cloudflare-dns.com^",
		"||cloudflare.net^",
		"||cloudflareinsights.com^",
		"||cloudflarestream.com^",
		"||cloudflareresolve.com^",
		"||cloudflareclient.com^",
		"||cloudflarebolt.com^",
		"||cloudflarestatus.com^",
		"||cloudflare.cn^",
		"||one.one^",
		"||warp.plus^",
=======
	{"amazon", []string{
		"||amazon.com^",
		"||media-amazon.com^",
		"||images-amazon.com^",
		"||a2z.com^",
		"||amazon.ae^",
		"||amazon.ca^",
		"||amazon.cn^",
		"||amazon.de^",
		"||amazon.es^",
		"||amazon.fr^",
		"||amazon.in^",
		"||amazon.it^",
		"||amazon.nl^",
		"||amazon.com.au^",
		"||amazon.com.br^",
		"||amazon.co.jp^",
		"||amazon.com.mx^",
		"||amazon.co.uk^",
	}},
	{"ebay", []string{
		"||ebay.com^",
		"||ebayimg.com^",
		"||ebaystatic.com^",
		"||ebaycdn.net^",
		"||ebayinc.com^",
		"||ebay.at^",
		"||ebay.be^",
		"||ebay.ca^",
		"||ebay.ch^",
		"||ebay.cn^",
		"||ebay.de^",
		"||ebay.es^",
		"||ebay.fr^",
		"||ebay.ie^",
		"||ebay.in^",
		"||ebay.it^",
		"||ebay.ph^",
		"||ebay.pl^",
		"||ebay.nl^",
		"||ebay.com.au^",
		"||ebay.com.cn^",
		"||ebay.com.hk^",
		"||ebay.com.my^",
		"||ebay.com.sg^",
		"||ebay.co.uk^",
>>>>>>> ee41c18d
	}},
	{"tiktok", []string{
		"||tiktok.com^",
		"||tiktokcdn.com^",
		"||snssdk.com^",
		"||amemv.com^",
		"||toutiao.com^",
		"||ixigua.com^",
		"||pstatp.com^",
		"||ixiguavideo.com^",
		"||toutiaocloud.com^",
		"||toutiaocloud.net^",
		"||bdurl.com^",
		"||bytecdn.cn^",
		"||byteimg.com^",
		"||ixigua.com^",
	}},
}

// convert array to map
func initServices() {
	serviceRules = make(map[string][]*urlfilter.NetworkRule)
	for _, s := range serviceRulesArray {
		rules := []*urlfilter.NetworkRule{}
		for _, text := range s.rules {
			rule, err := urlfilter.NewNetworkRule(text, 0)
			if err != nil {
				log.Error("urlfilter.NewNetworkRule: %s  rule: %s", err, text)
				continue
			}
			rules = append(rules, rule)
		}
		serviceRules[s.name] = rules
	}
}

// ApplyBlockedServices - set blocked services settings for this DNS request
func ApplyBlockedServices(setts *dnsfilter.RequestFilteringSettings, list []string) {
	setts.ServicesRules = []dnsfilter.ServiceEntry{}
	for _, name := range list {
		rules, ok := serviceRules[name]

		if !ok {
			log.Error("unknown service name: %s", name)
			continue
		}

		s := dnsfilter.ServiceEntry{}
		s.Name = name
		s.Rules = rules
		setts.ServicesRules = append(setts.ServicesRules, s)
	}
}

func handleBlockedServicesList(w http.ResponseWriter, r *http.Request) {
	config.RLock()
	list := config.DNS.BlockedServices
	config.RUnlock()

	w.Header().Set("Content-Type", "application/json")
	err := json.NewEncoder(w).Encode(list)
	if err != nil {
		httpError(w, http.StatusInternalServerError, "json.Encode: %s", err)
		return
	}
}

func handleBlockedServicesSet(w http.ResponseWriter, r *http.Request) {
	list := []string{}
	err := json.NewDecoder(r.Body).Decode(&list)
	if err != nil {
		httpError(w, http.StatusBadRequest, "json.Decode: %s", err)
		return
	}

	config.Lock()
	config.DNS.BlockedServices = list
	config.Unlock()

	log.Debug("Updated blocked services list: %d", len(list))

	err = writeAllConfigsAndReloadDNS()
	if err != nil {
		httpError(w, http.StatusBadRequest, "%s", err)
		return
	}

	returnOK(w)
}

// RegisterBlockedServicesHandlers - register HTTP handlers
func RegisterBlockedServicesHandlers() {
	httpRegister(http.MethodGet, "/control/blocked_services/list", handleBlockedServicesList)
	httpRegister(http.MethodPost, "/control/blocked_services/set", handleBlockedServicesSet)
}<|MERGE_RESOLUTION|>--- conflicted
+++ resolved
@@ -38,7 +38,6 @@
 	{"epic_games", []string{"||epicgames.com^"}},
 	{"reddit", []string{"||reddit.com^", "||redditstatic.com^", "||redditmedia.com^", "||redd.it^"}},
 	{"mail_ru", []string{"||mail.ru^"}},
-<<<<<<< HEAD
 	{"cloudflare", []string{
 		"||cloudflare.com^",
 		"||cloudflare-dns.com^",
@@ -52,7 +51,7 @@
 		"||cloudflare.cn^",
 		"||one.one^",
 		"||warp.plus^",
-=======
+  }},
 	{"amazon", []string{
 		"||amazon.com^",
 		"||media-amazon.com^",
@@ -99,7 +98,6 @@
 		"||ebay.com.my^",
 		"||ebay.com.sg^",
 		"||ebay.co.uk^",
->>>>>>> ee41c18d
 	}},
 	{"tiktok", []string{
 		"||tiktok.com^",
