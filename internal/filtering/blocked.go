package filtering

import (
	"encoding/json"
	"net/http"

	"github.com/AdguardTeam/AdGuardHome/internal/aghhttp"
	"github.com/AdguardTeam/golibs/log"
	"github.com/AdguardTeam/urlfilter/rules"
	"golang.org/x/exp/slices"
)

// svc represents a single blocked service.
type svc struct {
	name  string
	rules []string
}

// servicesData contains raw blocked service data.
//
// Keep in sync with:
//   - client/src/helpers/constants.js
//   - client/src/components/ui/Icons.js
var servicesData = []svc{{
	name: "whatsapp",
	rules: []string{
		"||wa.me^",
		"||whatsapp.com^",
		"||whatsapp.net^",
	},
}, {
	name: "facebook",
	rules: []string{
		"||facebook.com^",
		"||facebook.net^",
		"||fbcdn.net^",
		"||accountkit.com^",
		"||fb.me^",
		"||fb.com^",
		"||fb.gg^",
		"||fbsbx.com^",
		"||fbwat.ch^",
		"||messenger.com^",
		"||facebookcorewwwi.onion^",
		"||fbcdn.com^",
		"||fb.watch^",
	},
}, {
	name: "twitter",
	rules: []string{
		"||t.co^",
		"||twimg.com^",
		"||twitter.com^",
		"||twttr.com^",
	},
}, {
	name: "youtube",
	rules: []string{
		"||googlevideo.com^",
		"||wide-youtube.l.google.com^",
		"||youtu.be^",
		"||youtube",
		"||youtube-nocookie.com^",
		"||youtube.com^",
		"||youtubei.googleapis.com^",
		"||youtubekids.com^",
		"||ytimg.com^",
	},
}, {
	name: "twitch",
	rules: []string{
		"||jtvnw.net^",
		"||ttvnw.net^",
		"||twitch.tv^",
		"||twitchcdn.net^",
	},
}, {
	name: "netflix",
	rules: []string{
		"||nflxext.com^",
		"||netflix.com^",
		"||nflximg.net^",
		"||nflxvideo.net^",
		"||nflxso.net^",
	},
}, {
	name:  "instagram",
	rules: []string{"||instagram.com^", "||cdninstagram.com^"},
}, {
	name: "snapchat",
	rules: []string{
		"||snapchat.com^",
		"||sc-cdn.net^",
		"||snap-dev.net^",
		"||snapkit.co",
		"||snapads.com^",
		"||impala-media-production.s3.amazonaws.com^",
	},
}, {
	name: "discord",
	rules: []string{
		"||discord.gg^",
		"||discordapp.net^",
		"||discordapp.com^",
		"||discord.com^",
		"||discord.gift",
		"||discord.media^",
	},
}, {
	name:  "ok",
	rules: []string{"||ok.ru^"},
}, {
	name: "skype",
	rules: []string{
		"||edge-skype-com.s-0001.s-msedge.net^",
		"||skype-edf.akadns.net^",
		"||skype.com^",
		"||skypeassets.com^",
		"||skypedata.akadns.net^",
	},
}, {
	name: "vk",
	rules: []string{
		"||userapi.com^",
		"||vk-cdn.net^",
		"||vk.com^",
		"||vkuservideo.net^",
	},
}, {
	name: "origin",
	rules: []string{
		"||accounts.ea.com^",
		"||origin.com^",
		"||signin.ea.com^",
	},
}, {
	name: "steam",
	rules: []string{
		"||steam.com^",
		"||steampowered.com^",
		"||steamcommunity.com^",
		"||steamstatic.com^",
		"||steamstore-a.akamaihd.net^",
		"||steamcdn-a.akamaihd.net^",
	},
}, {
	name:  "epic_games",
	rules: []string{"||epicgames.com^", "||easyanticheat.net^", "||easy.ac^", "||eac-cdn.com^"},
}, {
	name:  "reddit",
	rules: []string{"||reddit.com^", "||redditstatic.com^", "||redditmedia.com^", "||redd.it^"},
}, {
	name:  "mail_ru",
	rules: []string{"||mail.ru^"},
}, {
	name: "cloudflare",
	rules: []string{
		"||1.1.1.1^",
		"||argotunnel.com^",
		"||cloudflare-dns.com^",
		"||cloudflare-ipfs.com^",
		"||cloudflare-quic.com^",
		"||cloudflare.cn^",
		"||cloudflare.com^",
		"||cloudflare.net^",
		"||cloudflareaccess.com^",
		"||cloudflareapps.com^",
		"||cloudflarebolt.com^",
		"||cloudflareclient.com^",
		"||cloudflareinsights.com^",
		"||cloudflareresolve.com^",
		"||cloudflarestatus.com^",
		"||cloudflarestream.com^",
		"||cloudflarewarp.com^",
		"||dns4torpnlfs2ifuz2s2yf3fc7rdmsbhm6rw75euj35pac6ap25zgqad.onion^",
		"||one.one^",
		"||pages.dev^",
		"||trycloudflare.com^",
		"||videodelivery.net^",
		"||warp.plus^",
		"||workers.dev^",
	},
}, {
	name: "amazon",
	rules: []string{
		"||amazon.com^",
		"||media-amazon.com^",
		"||primevideo.com^",
		"||amazontrust.com^",
		"||images-amazon.com^",
		"||ssl-images-amazon.com^",
		"||amazonpay.com^",
		"||amazonpay.in^",
		"||amazon-adsystem.com^",
		"||a2z.com^",
		"||amazon.ae^",
		"||amazon.ca^",
		"||amazon.cn^",
		"||amazon.de^",
		"||amazon.es^",
		"||amazon.fr^",
		"||amazon.in^",
		"||amazon.it^",
		"||amazon.nl^",
		"||amazon.com.au^",
		"||amazon.com.br^",
		"||amazon.co.jp^",
		"||amazon.com.mx^",
		"||amazon.com.tr^",
		"||amazon.co.uk^",
		"||createspace.com^",
		"||aws",
	},
}, {
	name: "ebay",
	rules: []string{
		"||ebay.com^",
		"||ebayimg.com^",
		"||ebaystatic.com^",
		"||ebaycdn.net^",
		"||ebayinc.com^",
		"||ebay.at^",
		"||ebay.be^",
		"||ebay.ca^",
		"||ebay.ch^",
		"||ebay.cn^",
		"||ebay.de^",
		"||ebay.es^",
		"||ebay.fr^",
		"||ebay.ie^",
		"||ebay.in^",
		"||ebay.it^",
		"||ebay.ph^",
		"||ebay.pl^",
		"||ebay.nl^",
		"||ebay.com.au^",
		"||ebay.com.cn^",
		"||ebay.com.hk^",
		"||ebay.com.my^",
		"||ebay.com.sg^",
		"||ebay.co.uk^",
	},
}, {
	name: "tiktok",
	rules: []string{
		"||tiktok.com^",
		"||tiktokcdn.com^",
		"||musical.ly^",
		"||snssdk.com^",
		"||amemv.com^",
		"||toutiao.com^",
		"||ixigua.com^",
		"||pstatp.com^",
		"||ixiguavideo.com^",
		"||toutiaocloud.com^",
		"||toutiaocloud.net^",
		"||bdurl.com^",
		"||bytecdn.cn^",
		"||bytedapm.com^",
		"||byteimg.com^",
		"||byteoversea.com^",
		"||ixigua.com^",
		"||muscdn.com^",
		"||bytedance.map.fastly.net^",
		"||douyin.com^",
		"||tiktokv.com^",
		"||toutiaovod.com^",
		"||douyincdn.com^",
	},
}, {
	name: "vimeo",
	rules: []string{
		"*vod-adaptive.akamaized.net^",
		"||vimeo.com^",
		"||vimeocdn.com^",
	},
}, {
	name: "pinterest",
	rules: []string{
		"||pinimg.com^",
		"||pinterest.*^",
	},
}, {
	name:  "imgur",
	rules: []string{"||imgur.com^"},
}, {
	name: "dailymotion",
	rules: []string{
		"||dailymotion.com^",
		"||dm-event.net^",
		"||dmcdn.net^",
	},
}, {
	name: "qq",
	rules: []string{
		// Block qq.com and subdomains excluding WeChat's domains.
		"||qq.com^$denyallow=wx.qq.com|weixin.qq.com",
		"||qqzaixian.com^",
		"||qq-video.cdn-go.cn^",
		"||url.cn^",
	},
}, {
	name: "wechat",
	rules: []string{
		"||wechat.com^",
		"||weixin.qq.com.cn^",
		"||weixin.qq.com^",
		"||weixinbridge.com^",
		"||wx.qq.com^",
	},
}, {
	name:  "viber",
	rules: []string{"||viber.com^"},
}, {
	name: "weibo",
	rules: []string{
		"||weibo.cn^",
		"||weibo.com^",
		"||weibocdn.com^",
	},
}, {
	name: "9gag",
	rules: []string{
		"||9cache.com^",
		"||9gag.com^",
	},
}, {
	name: "telegram",
	rules: []string{
		"||t.me^",
		"||telegram.me^",
		"||telegram.org^",
	},
}, {
	name: "disneyplus",
	rules: []string{
		"||disney-plus.net^",
		"||disney.playback.edge.bamgrid.com^",
		"||disneynow.com^",
		"||disneyplus.com^",
		"||hotstar.com^",
		"||media.dssott.com^",
		"||star.playback.edge.bamgrid.com^",
		"||starplus.com^",
	},
}, {
	name:  "hulu",
	rules: []string{"||hulu.com^"},
}, {
	name: "spotify",
	rules: []string{
		"/_spotify-connect._tcp.local/",
		"||spotify.com^",
		"||scdn.co^",
		"||spotify.com.edgesuite.net^",
		"||spotify.map.fastly.net^",
		"||spotify.map.fastlylb.net^",
		"||spotifycdn.net^",
		"||audio-ak-spotify-com.akamaized.net^",
		"||audio4-ak-spotify-com.akamaized.net^",
		"||heads-ak-spotify-com.akamaized.net^",
		"||heads4-ak-spotify-com.akamaized.net^",
	},
}, {
	name: "tinder",
	rules: []string{
		"||gotinder.com^",
		"||tinder.com^",
		"||tindersparks.com^",
	},
}, {
	name: "bilibili",
	rules: []string{
		"||biliapi.net^",
		"||bilibili.com^",
		"||biligame.com^",
		"||bilivideo.cn^",
		"||bilivideo.com^",
		"||dreamcast.hk^",
		"||hdslb.com^",
	},
}, {
<<<<<<< HEAD
	name: "warnerbrosdiscovery",
	rules: []string{
		"||hbomax.com^",
		"||hbonow.com^",
		"||hbonow.com^",
		"||hbomax-images.warnermediacdn.com^",
		"||art-gallery-latam.api.hbo.com^",
		"||artist.api.cdn.hbo.com^",
		"||hbogoasia.id^",
		"||tntgo.tv^",
		"||discoveryplus.com^",
		"||go.cnn.com^",
=======
	name: "globo",
	rules: []string{
		"||globoplay.globo.com^",
		"||globoplay.com^",
		"||globoplay.com.br^",
		"||canaisglobo.globo.com^",
		"||premiere.globo.com^",
		"||canaisglobo.globo.com^",
		"||glbimg.com^",
		"||cloud-jarvis.globo.com^",
		"||api-soccer.globosat.tv^",
>>>>>>> 38f29ab3
	},
}}

// serviceRules maps a service ID to its filtering rules.
var serviceRules map[string][]*rules.NetworkRule

// serviceIDs contains service IDs sorted alphabetically.
var serviceIDs []string

// initBlockedServices initializes package-level blocked service data.
func initBlockedServices() {
	l := len(servicesData)
	serviceIDs = make([]string, l)
	serviceRules = make(map[string][]*rules.NetworkRule, l)

	for i, s := range servicesData {
		netRules := make([]*rules.NetworkRule, 0, len(s.rules))
		for _, text := range s.rules {
			rule, err := rules.NewNetworkRule(text, BlockedSvcsListID)
			if err != nil {
				log.Error("parsing blocked service %q rule %q: %s", s.name, text, err)

				continue
			}

			netRules = append(netRules, rule)
		}

		serviceIDs[i] = s.name
		serviceRules[s.name] = netRules
	}

	slices.Sort(serviceIDs)

	log.Debug("filtering: initialized %d services", l)
}

// BlockedSvcKnown - return TRUE if a blocked service name is known
func BlockedSvcKnown(s string) bool {
	_, ok := serviceRules[s]
	return ok
}

// ApplyBlockedServices - set blocked services settings for this DNS request
func (d *DNSFilter) ApplyBlockedServices(setts *Settings, list []string, global bool) {
	setts.ServicesRules = []ServiceEntry{}
	if global {
		d.confLock.RLock()
		defer d.confLock.RUnlock()
		list = d.Config.BlockedServices
	}
	for _, name := range list {
		rules, ok := serviceRules[name]

		if !ok {
			log.Error("unknown service name: %s", name)
			continue
		}

		s := ServiceEntry{}
		s.Name = name
		s.Rules = rules
		setts.ServicesRules = append(setts.ServicesRules, s)
	}
}

func (d *DNSFilter) handleBlockedServicesAvailableServices(w http.ResponseWriter, r *http.Request) {
	w.Header().Set("Content-Type", "application/json")
	err := json.NewEncoder(w).Encode(serviceIDs)
	if err != nil {
		aghhttp.Error(r, w, http.StatusInternalServerError, "encoding available services: %s", err)

		return
	}
}

func (d *DNSFilter) handleBlockedServicesList(w http.ResponseWriter, r *http.Request) {
	d.confLock.RLock()
	list := d.Config.BlockedServices
	d.confLock.RUnlock()

	w.Header().Set("Content-Type", "application/json")
	err := json.NewEncoder(w).Encode(list)
	if err != nil {
		aghhttp.Error(r, w, http.StatusInternalServerError, "encoding services: %s", err)

		return
	}
}

func (d *DNSFilter) handleBlockedServicesSet(w http.ResponseWriter, r *http.Request) {
	list := []string{}
	err := json.NewDecoder(r.Body).Decode(&list)
	if err != nil {
		aghhttp.Error(r, w, http.StatusBadRequest, "json.Decode: %s", err)

		return
	}

	d.confLock.Lock()
	d.Config.BlockedServices = list
	d.confLock.Unlock()

	log.Debug("Updated blocked services list: %d", len(list))

	d.ConfigModified()
}

// registerBlockedServicesHandlers - register HTTP handlers
func (d *DNSFilter) registerBlockedServicesHandlers() {
	d.Config.HTTPRegister(http.MethodGet, "/control/blocked_services/services", d.handleBlockedServicesAvailableServices)
	d.Config.HTTPRegister(http.MethodGet, "/control/blocked_services/list", d.handleBlockedServicesList)
	d.Config.HTTPRegister(http.MethodPost, "/control/blocked_services/set", d.handleBlockedServicesSet)
}<|MERGE_RESOLUTION|>--- conflicted
+++ resolved
@@ -163,7 +163,6 @@
 		"||cloudflare.cn^",
 		"||cloudflare.com^",
 		"||cloudflare.net^",
-		"||cloudflareaccess.com^",
 		"||cloudflareapps.com^",
 		"||cloudflarebolt.com^",
 		"||cloudflareclient.com^",
@@ -335,13 +334,9 @@
 	name: "disneyplus",
 	rules: []string{
 		"||disney-plus.net^",
+		"||disneyplus.com^",
 		"||disney.playback.edge.bamgrid.com^",
-		"||disneynow.com^",
-		"||disneyplus.com^",
-		"||hotstar.com^",
 		"||media.dssott.com^",
-		"||star.playback.edge.bamgrid.com^",
-		"||starplus.com^",
 	},
 }, {
 	name:  "hulu",
@@ -380,20 +375,6 @@
 		"||hdslb.com^",
 	},
 }, {
-<<<<<<< HEAD
-	name: "warnerbrosdiscovery",
-	rules: []string{
-		"||hbomax.com^",
-		"||hbonow.com^",
-		"||hbonow.com^",
-		"||hbomax-images.warnermediacdn.com^",
-		"||art-gallery-latam.api.hbo.com^",
-		"||artist.api.cdn.hbo.com^",
-		"||hbogoasia.id^",
-		"||tntgo.tv^",
-		"||discoveryplus.com^",
-		"||go.cnn.com^",
-=======
 	name: "globo",
 	rules: []string{
 		"||globoplay.globo.com^",
@@ -405,7 +386,6 @@
 		"||glbimg.com^",
 		"||cloud-jarvis.globo.com^",
 		"||api-soccer.globosat.tv^",
->>>>>>> 38f29ab3
 	},
 }}
 
