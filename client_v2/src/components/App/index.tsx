import React, { useEffect } from 'react';

import { HashRouter, Route } from 'react-router-dom';
import { shallowEqual, useDispatch, useSelector } from 'react-redux';

import { Sidebar } from 'panel/common/ui/Sidebar';
import { Icons } from 'panel/common/ui/Icons';
import { Footer } from 'panel/common/ui/Footer';
import { Header } from 'panel/common/ui/Header';
import { Settings } from 'panel/components/Settings';
<<<<<<< HEAD
import { LocalesType } from 'panel/common/intl';
import { Encryption } from 'panel/components/Encryption';
=======
>>>>>>> ebfa5230

import { LocalesType } from 'panel/common/intl';
import { LOCAL_STORAGE_KEYS, LocalStorageHelper } from 'panel/helpers/localStorageHelper';
import Toasts from '../Toasts';
import i18n from '../../i18n';
import { THEMES } from '../../helpers/constants';
import { setHtmlLangAttr, setUITheme } from '../../helpers/helpers';
import { changeLanguage, getDnsStatus, getTimerStatus } from '../../actions';
import { RootState } from '../../initialState';

import s from './styles.module.pcss';

type RouteConfig = {
    path: string;
    component: React.ComponentType;
    exact: boolean;
};

const ROUTES: RouteConfig[] = [
    {
        path: '/settings',
        component: Settings,
        exact: true,
    },
<<<<<<< HEAD
    {
        path: '/encryption',
        component: Encryption,
        exact: true,
    },
=======
>>>>>>> ebfa5230
];

const App = () => {
    const dispatch = useDispatch();
    const { language, isCoreRunning, processing, theme } = useSelector<RootState, RootState['dashboard']>(
        (state) => state.dashboard,
        shallowEqual,
    );

    useEffect(() => {
        dispatch(getDnsStatus());

        const handleVisibilityChange = () => {
            if (document.visibilityState === 'visible') {
                dispatch(getTimerStatus());
            }
        };

        document.addEventListener('visibilitychange', handleVisibilityChange);

        return () => {
            document.removeEventListener('visibilitychange', handleVisibilityChange);
        };
    }, []);

    const setLanguage = () => {
        if (!processing) {
            if (language) {
                i18n.changeLanguage(language);
                setHtmlLangAttr(language);
                LocalStorageHelper.setItem(LOCAL_STORAGE_KEYS.LANGUAGE, language);
            }
        }

        i18n.on('languageChanged', (lang: LocalesType) => {
            dispatch(changeLanguage(lang));
        });
    };

    useEffect(() => {
        setLanguage();
    }, [language]);

    const handleAutoTheme = (e: any, accountTheme: any) => {
        if (accountTheme !== THEMES.auto) {
            return;
        }

        if (e.matches) {
            setUITheme(THEMES.dark);
        } else {
            setUITheme(THEMES.light);
        }
    };

    useEffect(() => {
        if (theme !== THEMES.auto) {
            setUITheme(theme);

            return;
        }

        const colorSchemeMedia = window.matchMedia('(prefers-color-scheme: dark)');
        setUITheme(theme);

        if (colorSchemeMedia.addEventListener !== undefined) {
            colorSchemeMedia.addEventListener('change', (e) => {
                handleAutoTheme(e, theme);
            });
        } else {
            // Deprecated addListener for older versions of Safari.
            colorSchemeMedia.addListener((e) => {
                handleAutoTheme(e, theme);
            });
        }
    }, [theme]);

    return (
        <HashRouter hashType="noslash">
            <Header />

            <div className={s.wrapper}>
                <Sidebar />

                <div className={s.bodyWrapper}>
                    {!processing &&
                        isCoreRunning &&
                        ROUTES.map((route, index) => (
                            <Route key={index} exact={route.exact} path={route.path} component={route.component} />
                        ))}
                </div>
            </div>

            <Footer />

            <Toasts />

            <Icons />
        </HashRouter>
    );
};

export default App;<|MERGE_RESOLUTION|>--- conflicted
+++ resolved
@@ -8,13 +8,9 @@
 import { Footer } from 'panel/common/ui/Footer';
 import { Header } from 'panel/common/ui/Header';
 import { Settings } from 'panel/components/Settings';
-<<<<<<< HEAD
 import { LocalesType } from 'panel/common/intl';
 import { Encryption } from 'panel/components/Encryption';
-=======
->>>>>>> ebfa5230
 
-import { LocalesType } from 'panel/common/intl';
 import { LOCAL_STORAGE_KEYS, LocalStorageHelper } from 'panel/helpers/localStorageHelper';
 import Toasts from '../Toasts';
 import i18n from '../../i18n';
@@ -37,14 +33,11 @@
         component: Settings,
         exact: true,
     },
-<<<<<<< HEAD
     {
         path: '/encryption',
         component: Encryption,
         exact: true,
     },
-=======
->>>>>>> ebfa5230
 ];
 
 const App = () => {
