---
'version': 2
'plan':
    'project-key': 'AGH'
    'key': 'AHBRTSPECS'
    'name': 'AdGuard Home - Build and run tests'
'variables':
<<<<<<< HEAD
    'dockerFrontend': 'adguard/home-js-builder:2.1-bullseye'
    'dockerGo': 'adguard/go-builder:1.23.5--1'
=======
    'dockerFrontend': 'adguard/home-js-builder:2.0'
    'dockerGo': 'adguard/go-builder:1.23.6--1'
>>>>>>> b92a3cfb
    'channel': 'development'

'stages':
  - 'Tests':
        'manual': false
        'final': false
        'jobs':
          - 'Test frontend'
          - 'Test backend'

  - 'Frontend':
        manual: false
        final: false
        jobs:
          - 'Build frontend'

  - 'Artifact':
        manual: false
        final: false
        jobs:
          - 'Artifact'

  - 'E2E':
      manual: false
      final: false
      jobs:
        - 'Test e2e'

'Test frontend':
    'docker':
        'image': '${bamboo.dockerFrontend}'
        'volumes':
            '${system.YARN_DIR}': '${bamboo.cacheYarn}'
    'key': 'JSTEST'
    'other':
        'clean-working-dir': true
    'tasks':
      - 'checkout':
            'force-clean-build': true
      - 'script':
            'interpreter': 'SHELL'
            'scripts':
              - |
                #!/bin/sh

                set -e -f -u -x

                make VERBOSE=1 js-deps js-lint js-test
    'final-tasks':
      - 'clean'
    'requirements':
      - 'adg-docker': 'true'

# TODO(e.burkov):  Add the linting stage for markdown docs and shell scripts.
'Test backend':
    'docker':
        'image': '${bamboo.dockerGo}'
        'volumes':
            '${system.GO_CACHE_DIR}': '${bamboo.cacheGo}'
            '${system.GO_PKG_CACHE_DIR}': '${bamboo.cacheGoPkg}'
    'key': 'GOTEST'
    'other':
        'clean-working-dir': true
    'tasks':
      - 'checkout':
            'force-clean-build': true
      - 'script':
            'interpreter': 'SHELL'
            'scripts':
              - |
                #!/bin/sh

                set -e -f -u -x

                make\
                    GOMAXPROCS=1\
                    VERBOSE=1\
                    go-deps go-tools go-lint

                make\
                    VERBOSE=1\
                    go-test
    'final-tasks':
      - 'clean'
    'requirements':
      - 'adg-docker': 'true'

'Build frontend':
    'artifacts':
      - 'name': 'AdGuardHome frontend'
        'pattern': 'build/**'
        'shared': true
        'required': true
    'docker':
        'image': '${bamboo.dockerFrontend}'
        'volumes':
            '${system.YARN_DIR}': '${bamboo.cacheYarn}'
    'key': 'BF'
    'other':
         'clean-working-dir': true
    'tasks':
      - 'checkout':
            'force-clean-build': true
      - 'script':
            'interpreter': 'SHELL'
            'scripts':
              - |-
                #!/bin/sh

                set -e -f -u -x

                make\
                        VERBOSE=1\
                        js-deps js-build
    'requirements':
      - 'adg-docker': 'true'

'Artifact':
    'artifact-subscriptions':
      - 'artifact': 'AdGuardHome frontend'
    'artifacts':
      - 'name': 'AdGuardHome_windows_amd64'
        'pattern': 'dist/AdGuardHome_windows_amd64.zip'
        'shared': true
        'required': true
      - 'name': 'AdGuardHome_darwin_amd64'
        'pattern': 'dist/AdGuardHome_darwin_amd64.zip'
        'shared': true
        'required': true
      - 'name': 'AdGuardHome_linux_amd64'
        'pattern': 'dist/AdGuardHome_linux_amd64.tar.gz'
        'shared': true
        'required': true
    'docker':
        'image': '${bamboo.dockerGo}'
        'volumes':
         '${system.GO_CACHE_DIR}': '${bamboo.cacheGo}'
         '${system.GO_PKG_CACHE_DIR}': '${bamboo.cacheGoPkg}'
    'key': 'ART'
    'other':
         'clean-working-dir': true
    'tasks':
      - 'checkout':
            'force-clean-build': true
      - 'script':
            'interpreter': 'SHELL'
            'scripts':
              - |-
                #!/bin/sh

                set -e -f -u -x

                make\
                        ARCH="amd64"\
                        CHANNEL=${bamboo.channel}\
                        FRONTEND_PREBUILT=1\
                        OS="windows darwin linux"\
                        PARALLELISM=1\
                        SIGN=0\
                        VERBOSE=2\
                        build-release
    'requirements':
      - 'adg-docker': 'true'

'Test e2e':
    'artifact-subscriptions':
      - 'artifact': 'AdGuardHome_linux_amd64'
      - 'artifact': 'AdGuardHome frontend'
    'docker':
        'image': '${bamboo.dockerFrontend}'
        'volumes':
            '${system.YARN_DIR}': '${bamboo.cacheYarn}'
    'key': 'E2ETEST'
    'other':
        'clean-working-dir': true
    'tasks':
      - 'checkout':
            'force-clean-build': true
      - 'script':
            'interpreter': 'SHELL'
            'scripts':
              - |
                #!/bin/sh

                set -e -f -u -x

                export CI=true

                tar -xzf dist/AdGuardHome_linux_amd64.tar.gz -C /tmp

                mv /tmp/AdGuardHome/AdGuardHome ./AdGuardHome

                make VERBOSE=1 js-test-e2e
    'requirements':
      - 'adg-docker': 'true'

'branches':
    'create': 'for-pull-request'
    'delete':
        'after-deleted-days': 1
        'after-inactive-days': 5
    'integration':
        'push-on-success': false
        'merge-from': 'AdGuard Home - Build and run tests'
    'link-to-jira': true

'notifications':
  - 'events':
      - 'plan-status-changed'
    'recipients':
      - 'webhook':
            'name': 'Build webhook'
            'url': 'http://prod.jirahub.service.eu.consul/v1/webhook/bamboo'

'labels': []
'other':
    'concurrent-build-plugin': 'system-default'

'branch-overrides':
    # rc-vX.Y.Z branches are the release candidate branches. They are created
    # from the release branch and are used to build the release candidate
    # images.
  - '^rc-v[0-9]+\.[0-9]+\.[0-9]+':
        # Set the default release channel on the release branch to beta, as we
        # may need to build a few of these.
        'variables':
<<<<<<< HEAD
            'dockerFrontend': 'adguard/home-js-builder:2.1-bullseye'
            'dockerGo': 'adguard/go-builder:1.23.5--1'
=======
            'dockerFrontend': 'adguard/home-js-builder:2.0'
            'dockerGo': 'adguard/go-builder:1.23.6--1'
>>>>>>> b92a3cfb
            'channel': 'candidate'<|MERGE_RESOLUTION|>--- conflicted
+++ resolved
@@ -5,13 +5,8 @@
     'key': 'AHBRTSPECS'
     'name': 'AdGuard Home - Build and run tests'
 'variables':
-<<<<<<< HEAD
     'dockerFrontend': 'adguard/home-js-builder:2.1-bullseye'
-    'dockerGo': 'adguard/go-builder:1.23.5--1'
-=======
-    'dockerFrontend': 'adguard/home-js-builder:2.0'
     'dockerGo': 'adguard/go-builder:1.23.6--1'
->>>>>>> b92a3cfb
     'channel': 'development'
 
 'stages':
@@ -238,11 +233,6 @@
         # Set the default release channel on the release branch to beta, as we
         # may need to build a few of these.
         'variables':
-<<<<<<< HEAD
             'dockerFrontend': 'adguard/home-js-builder:2.1-bullseye'
-            'dockerGo': 'adguard/go-builder:1.23.5--1'
-=======
-            'dockerFrontend': 'adguard/home-js-builder:2.0'
             'dockerGo': 'adguard/go-builder:1.23.6--1'
->>>>>>> b92a3cfb
             'channel': 'candidate'